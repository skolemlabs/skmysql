open Rresult
open Lwt

module Result = struct
  include Result

  let get_ok = function
    | Ok x -> x
    | Error exn -> Fmt.failwith "ERROR: %a:" R.pp_msg exn
end

let () = Printexc.record_backtrace true

let uri = Uri.of_string (Sys.getenv "EZMYSQL_URL")
let conn = Ezmysql.connect uri |> Result.get_ok

module Table_def = struct
  let ezint = Ezmysql.Column.make_int "ezint" Ezmysql.Column.Conv.identity
  let ezstr =
    Ezmysql.Column.make_varchar "ezstr" 64 Ezmysql.Column.Conv.identity

  let table = Ezmysql.Table.make "ezmysql" [ Pack ezint; Pack ezstr ]

  type t = {
    ezint : int;
    ezstr : string;
  }

  let to_row (t : t) =
    Ezmysql.row_of_list
      [ Ezmysql.pack_column ezint t.ezint; Ezmysql.pack_column ezstr t.ezstr ]

  let of_row row =
    let get c = Ezmysql.get_column c row in
    try Ok { ezint = get ezint; ezstr = get ezstr } with
    | _ -> R.error_msgf "Invalid %a row" Ezmysql.Pp.table_name table
end

module Table = Ezmysql.Make (Table_def)

let example =
  ( Lwt.return_unit >|= fun () ->
    let trace = Elastic_apm.Trace.init () in
    let ezint = Random.bits () in
    let (_, transaction) =
      Elastic_apm.Transaction.make_transaction ~trace ~name:"main"
        ~type_:"function" ()
    in
<<<<<<< HEAD
    Table.insert ~apm:transaction conn { ezint; ezstr = "ezmysql" }
=======
    Table.insert ~transaction ~on_duplicate_key_update:`All conn
      { ezint; ezstr = "ezmysql" }
>>>>>>> c14a39ce
    |> Result.get_ok;

    let (_ : Table_def.t list) =
      Table.select ~apm:transaction conn "where ezint = %a" Ezmysql.Pp.int ezint
      |> Result.get_ok
    in
<<<<<<< HEAD
    let (_ : [ `Msg of string ]) =
      Ezmysql.get ~apm:transaction conn
        (Ezmysql.select [ "ezstr" ] ~from:"ezmysql" "where ezs = 'ezmysql'")
      |> Result.get_error
    in
=======

    Table.insert_many ~transaction ~on_duplicate_key_update:`All conn
      [ { ezint = 1; ezstr = "str1" }; { ezint = 2; ezstr = "str2" } ]
    |> Result.get_ok;

>>>>>>> c14a39ce
    let (_ : Elastic_apm.Transaction.result) =
      Elastic_apm.Transaction.finalize_and_send transaction
    in
    ()
  )
  >>= fun () -> Lwt_unix.sleep 10.

let () =
  let apm_service_name = "ezmysql_example" in
  let apm_secret_token = Sys.getenv "APM_SECRET_TOKEN" in
  let apm_url = Sys.getenv "APM_URL" |> Uri.of_string in
  let context =
    Elastic_apm.Context.make ~secret_token:apm_secret_token
      ~service_name:apm_service_name ~apm_server:apm_url ()
  in
  Elastic_apm.Apm.init context;
  Lwt_main.run example |> ignore<|MERGE_RESOLUTION|>--- conflicted
+++ resolved
@@ -46,31 +46,23 @@
       Elastic_apm.Transaction.make_transaction ~trace ~name:"main"
         ~type_:"function" ()
     in
-<<<<<<< HEAD
     Table.insert ~apm:transaction conn { ezint; ezstr = "ezmysql" }
-=======
-    Table.insert ~transaction ~on_duplicate_key_update:`All conn
-      { ezint; ezstr = "ezmysql" }
->>>>>>> c14a39ce
     |> Result.get_ok;
 
     let (_ : Table_def.t list) =
       Table.select ~apm:transaction conn "where ezint = %a" Ezmysql.Pp.int ezint
       |> Result.get_ok
     in
-<<<<<<< HEAD
     let (_ : [ `Msg of string ]) =
       Ezmysql.get ~apm:transaction conn
         (Ezmysql.select [ "ezstr" ] ~from:"ezmysql" "where ezs = 'ezmysql'")
       |> Result.get_error
     in
-=======
 
-    Table.insert_many ~transaction ~on_duplicate_key_update:`All conn
+    Table.insert_many ~apm:transaction ~on_duplicate_key_update:`All conn
       [ { ezint = 1; ezstr = "str1" }; { ezint = 2; ezstr = "str2" } ]
     |> Result.get_ok;
 
->>>>>>> c14a39ce
     let (_ : Elastic_apm.Transaction.result) =
       Elastic_apm.Transaction.finalize_and_send transaction
     in
